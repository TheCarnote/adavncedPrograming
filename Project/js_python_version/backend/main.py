# -*- coding: utf-8 -*-
"""
API FastAPI pour le système de graphe publicitaire
"""

import os
<<<<<<< HEAD
import csv
=======
import time
from typing import List
from fastapi import FastAPI, File, UploadFile, HTTPException
from fastapi.middleware.cors import CORSMiddleware  # AJOUTÉ
from pydantic import BaseModel
import uvicorn

>>>>>>> 3e0ccb1a
from graph_manager import graph_manager

app = FastAPI(title="Advertising Graph API", version="1.0.0")

app.add_middleware(
    CORSMiddleware,
    allow_origins=["http://localhost:5173", "http://localhost:8000"],  # Port par défaut de Vite (frontend)
    allow_credentials=True,
    allow_methods=["*"],
    allow_headers=["*"],
)

script_dir = os.path.dirname(os.path.abspath(__file__))

class SearchRequest(BaseModel):
    node_id: str
    ad_id: str
    method: str = 'hybrid'

<<<<<<< HEAD

# ==================== ENDPOINTS ====================

@app.get("/")
def read_root():
    return {
        "message": "API Graphe Publicitaire - Bienvenue !",
        "endpoints": {
            "POST /upload-files": "Uploader les fichiers CSV",
            "POST /build-graph": "Construire un nouveau graphe",
            "GET /graph-data": "Obtenir les données du graphe",
            "POST /search": "Rechercher dans le rayon D d'un ad",
            "POST /search-all": "Rechercher pour toutes les ads et générer un CSV"  # AJOUTÉ
        }
    }


=======
>>>>>>> 3e0ccb1a
@app.post("/upload-files")
async def upload_files(
    nodes_file: UploadFile = File(...),
    ads_file: UploadFile = File(...)
):
    """
    Upload des fichiers CSV personnalisés
    """
    try:
        # Sauvegarder nodes
        nodes_path = os.path.join(script_dir, nodes_file.filename)
        with open(nodes_path, "wb") as f:
            f.write(await nodes_file.read())
        
        # Sauvegarder ads
        ads_path = os.path.join(script_dir, ads_file.filename)
        with open(ads_path, "wb") as f:
            f.write(await ads_file.read())
        
        # Mettre à jour les chemins dans graph_manager (priorité aux uploadés)
        graph_manager.nodes_file = nodes_path
        graph_manager.ads_file = ads_path
        
        print(f"✅ Fichiers uploadés : {nodes_file.filename}, {ads_file.filename}")
        
        return {"message": f"Fichiers uploadés : {nodes_file.filename}, {ads_file.filename}."}
    
    except Exception as e:
        raise HTTPException(status_code=500, detail=f"Erreur upload : {str(e)}")

@app.post("/build-graph")
def build_graph(k: int = 10):
    """
    Construit le graphe depuis les fichiers (uploadés en priorité, sinon défauts).
    """
    try:
        result = graph_manager.build_new_graph(k=k)
        print(f"DEBUG: Après build, ads_data = {len(graph_manager.ads_data) if graph_manager.ads_data else 0} ads")
        return result
    except Exception as e:
        raise HTTPException(status_code=500, detail=str(e))

@app.post("/load-graph")
def load_graph():
    """
    Charge un graphe sauvegardé.
    """
    try:
        result = graph_manager.load_existing_graph()
        return result
    except Exception as e:
        raise HTTPException(status_code=500, detail=str(e))

@app.get("/graph-stats")
def get_graph_stats():
    """
    Retourne les statistiques du graphe chargé.
    """
    try:
        return graph_manager._get_graph_stats()
    except Exception as e:
        raise HTTPException(status_code=500, detail=str(e))

@app.get("/graph-data")
def get_graph_data(fx: int = 0, fy: int = 1, fz: int = 2):
    """
    Retourne les données du graphe pour visualisation 3D.
    """
    try:
        return graph_manager.get_graph_data((fx, fy, fz))
    except Exception as e:
        raise HTTPException(status_code=500, detail=str(e))

# Dans main.py, ajoutez après les autres endpoints

@app.get("/ads-data")
def get_ads_data():
    """
    Retourne les données des ads (Y_vector, D).
    """
    try:
        if graph_manager.ads_data is None:
            graph_manager.load_ads_data()
        
        # Si toujours None ou vide, retourner un objet vide au lieu d'erreur
        if graph_manager.ads_data is None or not graph_manager.ads_data:
            print("⚠️ Aucune donnée ads chargée, retour d'objet vide")
            return {}
        
        return graph_manager.ads_data
    except Exception as e:
        print(f"❌ Erreur dans /ads-data: {e}")
        # Retourner un objet vide au lieu de 500
        return {}



@app.post("/search")
def search_in_radius(request: SearchRequest):
    """
    Recherche les nœuds dans le rayon D d'un ad, en partant d'un node régulier.
    """
    try:
        start_time = time.time()
        
        print(f"🔍 RECHERCHE DANS LE RAYON D")
        print(f"Node de départ: {request.node_id}")
        print(f"Ad: {request.ad_id}")
        print(f"Méthode: {request.method}")
        
        if graph_manager.graph is None:
            raise HTTPException(status_code=400, detail="Aucun graphe chargé. Utilisez /build-graph ou /load-graph d'abord.")
        
        if graph_manager.ads_data is None:
            graph_manager.load_ads_data()
        
        if not graph_manager.ads_data:
            raise HTTPException(status_code=400, detail="Aucune ad chargée. Vérifiez le fichier CSV des ads.")
        
        if request.ad_id not in graph_manager.ads_data:
            raise HTTPException(status_code=404, detail=f"Ad {request.ad_id} introuvable.")
        
        radius_D = graph_manager.ads_data[request.ad_id]['D']
        print(f"Rayon D: {radius_D:.6f}")
        
<<<<<<< HEAD
        # Effectuer la recherche avec le rayon D
        nodes_found_with_dist = graph_manager.search_in_radius(
=======
        nodes_found = graph_manager.search_in_radius(
            request.node_id,
>>>>>>> 3e0ccb1a
            request.ad_id,
            request.method
        )
        
        elapsed_time = time.time() - start_time
        
<<<<<<< HEAD
        print(f"\n✅ {len(nodes_found_with_dist)} nœuds trouvés en {elapsed_time:.3f}s")
        print(f"{'='*60}\n")
=======
        print(f"\n✅ {len(nodes_found)} nœuds trouvés en {elapsed_time:.3f}s")
>>>>>>> 3e0ccb1a
        
        # Formater les résultats pour l'API
        nodes_found = [{"node_id": node_id, "distance": distance} 
                      for node_id, distance in nodes_found_with_dist]
        
        return {
            "node_id": request.node_id,
            "ad_id": request.ad_id,
            "radius_D": radius_D,
            "method_used": request.method,
            "nodes_found": nodes_found,  # CHANGÉ : Format avec distance
            "total_nodes": len(nodes_found_with_dist),
            "elapsed_time": elapsed_time
        }
        
    except HTTPException:
        raise
    except Exception as e:
        print(f"❌ Erreur dans /search: {e}")
        raise HTTPException(status_code=500, detail=str(e))

<<<<<<< HEAD

@app.post("/search-all")
def search_all(method: str = 'hybrid'):
    """
    Effectue une recherche dans le rayon D pour TOUTES les ads
    et génère un fichier CSV avec les résultats.
    """
    try:
        start_time = time.time()
        
        if graph_manager.graph is None:
            raise HTTPException(status_code=400, detail="Aucun graphe chargé")
        
        print(f"🔍 RECHERCHE GLOBALE POUR TOUTES LES ADS")
        print(f"Méthode: {method}")
        
        # Récupérer toutes les ads
        ad_nodes = [node_id for node_id, node_data in graph_manager.graph.nodes(data=True) 
                   if node_data.get('node_type') == 'ad']
        
        print(f"📊 {len(ad_nodes)} ads à traiter...")
        
        # Préparer les résultats
        results = []
        total_nodes_found = 0
        
        for i, ad_id in enumerate(ad_nodes, 1):
            print(f"  [{i}/{len(ad_nodes)}] Processing {ad_id}...", end=' ')
            
            ad_data = graph_manager.graph.nodes[ad_id]
            radius_D = ad_data.get('radius_D')
            
            if radius_D is None:
                print("❌ Rayon D manquant")
                continue
            
            # Effectuer la recherche
            nodes_found = graph_manager.search_in_radius(ad_id, radius_D, method)
            
            # MODIFIÉ : Gestion flexible du format de retour
            nodes_list = []
            for node_result in nodes_found:
                if isinstance(node_result, tuple):
                    # Si c'est un tuple (node_id, distance) ou (node_id, distance, autre...)
                    node_id = node_result[0]
                    distance = node_result[1]
                    nodes_list.append(f"{node_id}:{distance:.6f}")
                elif isinstance(node_result, str):
                    # Si c'est juste l'ID du node (pas de distance)
                    nodes_list.append(f"{node_result}:0.000000")
                else:
                    # Format inconnu, convertir en string
                    nodes_list.append(f"{str(node_result)}:0.000000")
            
            nodes_list_str = ";".join(nodes_list)
            
            results.append({
                'ad_id': ad_id,
                'distance_D': radius_D,
                'nombre_nodes': len(nodes_found),
                'liste_nodes': nodes_list_str
            })
            
            total_nodes_found += len(nodes_found)
            print(f"✅ {len(nodes_found)} nodes")
        
        # Générer le fichier CSV
        csv_filename = f"search_all_results_{method}.csv"
        csv_path = os.path.join(os.path.dirname(os.path.abspath(__file__)), csv_filename)
        
        with open(csv_path, 'w', newline='', encoding='utf-8') as csvfile:
            fieldnames = ['ad_id', 'distance_D', 'nombre_nodes', 'liste_nodes']
            writer = csv.DictWriter(csvfile, fieldnames=fieldnames)
            
            writer.writeheader()
            for result in results:
                writer.writerow(result)
        
        elapsed_time = time.time() - start_time
        
        print(f"\n✅ Recherche terminée !")
        print(f"📊 Statistiques globales :")
        print(f"   - Ads traitées: {len(results)}")
        print(f"   - Nodes trouvés (total): {total_nodes_found}")
        print(f"   - Temps total: {elapsed_time:.3f}s")
        print(f"   - Temps moyen par ad: {elapsed_time/len(ad_nodes):.3f}s")
        print(f"📁 Fichier généré: {csv_filename}")
        print(f"{'='*60}\n")
        
        return {
            "message": "Recherche globale terminée",
            "method_used": method,
            "ads_processed": len(results),
            "total_nodes_found": total_nodes_found,
            "elapsed_time": elapsed_time,
            "average_time_per_ad": elapsed_time / len(ad_nodes) if ad_nodes else 0,
            "csv_file": csv_filename,
            "csv_path": csv_path,
            "results_preview": results[:5]  # Aperçu des 5 premiers résultats
        }
        
    except HTTPException:
        raise
    except Exception as e:
        print(f"❌ Erreur dans search_all: {e}")
        raise HTTPException(status_code=500, detail=str(e))
    
=======
>>>>>>> 3e0ccb1a
if __name__ == "__main__":
    uvicorn.run(app, host="0.0.0.0", port=8000)<|MERGE_RESOLUTION|>--- conflicted
+++ resolved
@@ -4,17 +4,16 @@
 """
 
 import os
-<<<<<<< HEAD
-import csv
-=======
 import time
 from typing import List
 from fastapi import FastAPI, File, UploadFile, HTTPException
 from fastapi.middleware.cors import CORSMiddleware  # AJOUTÉ
 from pydantic import BaseModel
-import uvicorn
-
->>>>>>> 3e0ccb1a
+from typing import List, Optional
+import time
+import shutil
+import os
+import csv
 from graph_manager import graph_manager
 
 app = FastAPI(title="Advertising Graph API", version="1.0.0")
@@ -34,7 +33,6 @@
     ad_id: str
     method: str = 'hybrid'
 
-<<<<<<< HEAD
 
 # ==================== ENDPOINTS ====================
 
@@ -52,8 +50,6 @@
     }
 
 
-=======
->>>>>>> 3e0ccb1a
 @app.post("/upload-files")
 async def upload_files(
     nodes_file: UploadFile = File(...),
@@ -179,25 +175,16 @@
         radius_D = graph_manager.ads_data[request.ad_id]['D']
         print(f"Rayon D: {radius_D:.6f}")
         
-<<<<<<< HEAD
         # Effectuer la recherche avec le rayon D
         nodes_found_with_dist = graph_manager.search_in_radius(
-=======
-        nodes_found = graph_manager.search_in_radius(
-            request.node_id,
->>>>>>> 3e0ccb1a
             request.ad_id,
             request.method
         )
         
         elapsed_time = time.time() - start_time
         
-<<<<<<< HEAD
         print(f"\n✅ {len(nodes_found_with_dist)} nœuds trouvés en {elapsed_time:.3f}s")
         print(f"{'='*60}\n")
-=======
-        print(f"\n✅ {len(nodes_found)} nœuds trouvés en {elapsed_time:.3f}s")
->>>>>>> 3e0ccb1a
         
         # Formater les résultats pour l'API
         nodes_found = [{"node_id": node_id, "distance": distance} 
@@ -219,7 +206,6 @@
         print(f"❌ Erreur dans /search: {e}")
         raise HTTPException(status_code=500, detail=str(e))
 
-<<<<<<< HEAD
 
 @app.post("/search-all")
 def search_all(method: str = 'hybrid'):
@@ -327,7 +313,5 @@
         print(f"❌ Erreur dans search_all: {e}")
         raise HTTPException(status_code=500, detail=str(e))
     
-=======
->>>>>>> 3e0ccb1a
 if __name__ == "__main__":
     uvicorn.run(app, host="0.0.0.0", port=8000)